"""The model container class for ExLlamaV2 models."""

import aiofiles
import asyncio
import gc
import math
import pathlib
import traceback
import torch
import uuid
from exllamav2 import (
    ExLlamaV2,
    ExLlamaV2Config,
    ExLlamaV2CacheBase,
    ExLlamaV2Cache,
    ExLlamaV2Cache_Q4,
    ExLlamaV2Cache_Q6,
    ExLlamaV2Cache_Q8,
    ExLlamaV2Cache_TP,
    ExLlamaV2Tokenizer,
    ExLlamaV2Lora,
    ExLlamaV2VisionTower,
)
from exllamav2.generator import (
    ExLlamaV2Sampler,
    ExLlamaV2DynamicGeneratorAsync,
    ExLlamaV2DynamicJobAsync,
)
from itertools import zip_longest
from loguru import logger
from typing import Dict, List, Optional

from ruamel.yaml import YAML

from common.health import HealthManager

from backends.exllamav2.grammar import (
    ExLlamaV2Grammar,
    clear_grammar_func_cache,
)
from backends.exllamav2.utils import (
    exllama_disabled_flash_attn,
    hardware_supports_flash_attn,
    supports_paged_attn,
)
from backends.exllamav2.vision import clear_image_embedding_cache
from common.concurrency import iterate_in_threadpool
from common.gen_logging import (
    log_generation_params,
    log_metrics,
    log_prompt,
    log_response,
)
from common.multimodal import MultimodalEmbeddingWrapper
from common.sampling import BaseSamplerRequest
from common.templating import (
    PromptTemplate,
    TemplateLoadError,
    find_template_from_model,
)
from common.transformers_utils import GenerationConfig
from common.utils import coalesce, unwrap


class ExllamaV2Container:
    """The model container class for ExLlamaV2 models."""

    # Model directories
    model_dir: pathlib.Path = pathlib.Path("models")
    draft_model_dir: pathlib.Path = pathlib.Path("models")

    # Exl2 vars
    config: Optional[ExLlamaV2Config] = None
    draft_config: Optional[ExLlamaV2Config] = None
    model: Optional[ExLlamaV2] = None
    draft_model: Optional[ExLlamaV2] = None
    cache: Optional[ExLlamaV2Cache] = None
    draft_cache: Optional[ExLlamaV2Cache] = None
    tokenizer: Optional[ExLlamaV2Tokenizer] = None
    generator: Optional[ExLlamaV2DynamicGeneratorAsync] = None
    prompt_template: Optional[PromptTemplate] = None
    paged: bool = True

    # Internal config vars
    cache_size: int = None
    cache_mode: str = "FP16"
    draft_cache_mode: str = "FP16"
    max_batch_size: Optional[int] = None
    generation_config: Optional[GenerationConfig] = None

    # GPU split vars
    gpu_split: List[float] = []
    draft_gpu_split: List[float] = []
    gpu_split_auto: bool = True
    autosplit_reserve: List[float] = [96 * 1024**2]
    use_tp: bool = False

    # Vision vars
    use_vision: bool = False
    vision_model: Optional[ExLlamaV2VisionTower] = None

    # Load state
    model_is_loading: bool = False
    model_loaded: bool = False

    # Load synchronization
    # The lock keeps load tasks sequential
    # The condition notifies any waiting tasks
    active_job_ids: Dict[str, ExLlamaV2DynamicJobAsync] = {}
    load_lock: asyncio.Lock = asyncio.Lock()
    load_condition: asyncio.Condition = asyncio.Condition()

    @classmethod
    async def create(cls, model_directory: pathlib.Path, quiet=False, **kwargs):
        """
        Primary asynchronous initializer for model container.

        Kwargs are located in config_sample.yml
        """

        # Create a new instance as a "fake self"
        self = cls()

        self.quiet = quiet

        # Initialize config
        self.config = ExLlamaV2Config()
        self.model_dir = model_directory
        self.config.model_dir = str(model_directory.resolve())

        # Make the max seq len 4096 before preparing the config
        # This is a better default than 2048
        self.config.max_seq_len = 4096

        self.config.prepare()

        # Check if the model arch is compatible with various exl2 features
        self.config.arch_compat_overrides()

        # Load generation config overrides
        generation_config_path = model_directory / "generation_config.json"
        if generation_config_path.exists():
            try:
                self.generation_config = await GenerationConfig.from_file(
                    generation_config_path.parent
                )
            except Exception:
                logger.error(traceback.format_exc())
                logger.warning(
                    "Skipping generation config load because of an unexpected error."
                )

        # Apply a model's config overrides while respecting user settings
        kwargs = await self.set_model_overrides(**kwargs)

        # Set vision state and error if vision isn't supported on the current model
        self.use_vision = unwrap(kwargs.get("vision"), False)
        if self.use_vision and not self.config.vision_model_type:
            raise ValueError(
                "The provided model does not have vision capabilities that are "
                "supported by ExllamaV2. "
                "Please reload with vision disabled."
            )

        # Prepare the draft model config if necessary
        draft_args = unwrap(kwargs.get("draft_model"), {})
        draft_model_name = draft_args.get("draft_model_name")
        enable_draft = draft_args and draft_model_name

        # Always disable draft if params are incorrectly configured
        if draft_args and draft_model_name is None:
            logger.warning(
                "Draft model is disabled because a model name "
                "wasn't provided. Please check your config.yml!"
            )
            enable_draft = False

        if enable_draft:
            self.draft_config = ExLlamaV2Config()
            draft_model_path = pathlib.Path(
                unwrap(draft_args.get("draft_model_dir"), "models")
            )
            draft_model_path = draft_model_path / draft_model_name

            self.draft_gpu_split = unwrap(draft_args.get("draft_gpu_split"), [])
            self.draft_model_dir = draft_model_path
            self.draft_config.model_dir = str(draft_model_path.resolve())
            self.draft_config.prepare()

        # MARK: User configuration

        # Get cache mode
        self.cache_mode = unwrap(kwargs.get("cache_mode"), "FP16")

        # Turn off GPU split if the user is using 1 GPU
        gpu_count = torch.cuda.device_count()
        gpu_split_auto = unwrap(kwargs.get("gpu_split_auto"), True)
        use_tp = unwrap(kwargs.get("tensor_parallel"), False)
        gpu_split = unwrap(kwargs.get("gpu_split"), [])
        gpu_device_list = list(range(0, gpu_count))

        # Set GPU split options
        if gpu_count == 1:
            self.gpu_split_auto = False
            logger.info("Disabling GPU split because one GPU is in use.")
        else:
            # Set tensor parallel
            if use_tp:
                self.use_tp = True

                # TP has its own autosplit loader
                self.gpu_split_auto = False

            # Enable manual GPU split if provided
            if gpu_split:
                self.gpu_split_auto = False
                self.gpu_split = gpu_split

                gpu_device_list = [
                    device_idx
                    for device_idx, memory in enumerate(self.gpu_split)
                    if memory > 0
                ]
            elif gpu_split_auto and not self.use_tp:
                # Otherwise fallback to autosplit settings
                self.gpu_split_auto = gpu_split_auto

                autosplit_reserve_megabytes = unwrap(
                    kwargs.get("autosplit_reserve"), [96]
                )

                # Reserve VRAM for each GPU
                self.autosplit_reserve = [
                    int(math.ceil(value * 1024**2))
                    for value in autosplit_reserve_megabytes
                ]

            # Change the GPU device list only if gpu_split's list is too small
            # This allows for an uneven list specification
            if self.draft_gpu_split and len(self.draft_gpu_split) > len(self.gpu_split):
                gpu_device_list = [
                    device_idx
                    for device_idx, memory in enumerate(self.draft_gpu_split)
                    if memory > 0
                ]

        # Hardcode max output length to 16
        self.config.max_output_len = 16

        # Grab the base model's sequence length before overrides for
        # rope calculations
        base_seq_len = self.config.max_seq_len

        # Set the target seq len if present
        target_max_seq_len = kwargs.get("max_seq_len")
        if target_max_seq_len:
            self.config.max_seq_len = target_max_seq_len

        # Set the rope scale
        self.config.scale_pos_emb = unwrap(
            kwargs.get("rope_scale"), self.config.scale_pos_emb
        )

        # Sets rope alpha value.
        # Automatically calculate if unset or defined as an "auto" literal.
        rope_alpha = unwrap(kwargs.get("rope_alpha"), "auto")
        if rope_alpha == "auto":
            self.config.scale_alpha_value = self.calculate_rope_alpha(base_seq_len)
        else:
            self.config.scale_alpha_value = rope_alpha

        # Set max batch size to the config override
        self.max_batch_size = unwrap(kwargs.get("max_batch_size"))

        # Check whether the user's configuration supports flash/paged attention
        # Also check if exl2 has disabled flash attention
        if (
            exllama_disabled_flash_attn(self.config.no_flash_attn)
            or not hardware_supports_flash_attn(gpu_device_list)
            or not supports_paged_attn()
        ):
            self.config.no_flash_attn = True
            if self.draft_config:
                self.draft_config.no_flash_attn = True
            self.paged = False
            self.max_batch_size = 1
            torch.backends.cuda.enable_flash_sdp(False)

        # Set k/v cache size
        # cache_size is only relevant when paged mode is enabled
        if self.paged:
            cache_size = unwrap(kwargs.get("cache_size"), self.config.max_seq_len)

            if cache_size < self.config.max_seq_len:
                logger.warning(
                    f"The given cache_size ({cache_size}) is smaller than the "
                    "desired context length.\n"
                    "Overriding cache_size to max_seq_len. "
                )

                cache_size = self.config.max_seq_len

            # Enforce a multiple of 256 for cache size
            # Overestimate to ensure that the cache isn't below max_seq_len
            cache_remainder = cache_size % 256
            if cache_remainder != 0:
                rounded_cache_size = int(
                    256 * ((cache_size - cache_remainder) / 256 + 1)
                )

                logger.warning(
                    f"The given cache size ({cache_size}) is "
                    "not a multiple of 256.\n"
                    "Overriding cache_size with an overestimated value of "
                    f"{rounded_cache_size} tokens."
                )

                cache_size = rounded_cache_size

            # Warn user if cache size may be inadequate for CFG
            if cache_size < 2 * self.config.max_seq_len:
                logger.warning(
                    f"The given cache_size ({cache_size}) is less than 2 * max_seq_len "
                    "and may be too small for requests using CFG. \n"
                    "Ignore this warning if you do not plan on using CFG."
                )

            self.cache_size = cache_size
        else:
            self.cache_size = self.config.max_seq_len

        # Try to set prompt template
        self.prompt_template = await self.find_prompt_template(
            kwargs.get("prompt_template"), model_directory
        )

        # Catch all for template lookup errors
        if self.prompt_template:
            logger.info(
                f'Using template "{self.prompt_template.name}" for chat completions.'
            )
        else:
            logger.warning(
                "Chat completions are disabled because a prompt "
                "template wasn't provided or auto-detected."
            )

        # Make sure chunk size is >= 256, keep near or below max seq len
        user_chunk_size = unwrap(kwargs.get("chunk_size"), 2048)
        chunk_size = sorted((256, user_chunk_size, self.config.max_seq_len))[1]
        chunk_remainder = chunk_size % 256
        if chunk_remainder != 0:
            rounded_chunk_size = int(256 * ((chunk_size - chunk_remainder) / 256 + 1))

            logger.warning(
                f"The given chunk size ({chunk_size}) is "
                "not a multiple of 256.\n"
                "Overriding chunk_size with an overestimated value of "
                f"{rounded_chunk_size} tokens."
            )
            chunk_size = rounded_chunk_size
        self.config.max_input_len = chunk_size
        self.config.max_attention_size = chunk_size**2

        # Set user-configured draft model values
        if enable_draft:
            self.draft_config.max_seq_len = self.config.max_seq_len

            self.draft_config.scale_pos_emb = unwrap(
                draft_args.get("draft_rope_scale"), 1.0
            )

            # Set draft rope alpha. Follows same behavior as model rope alpha.
            draft_rope_alpha = unwrap(draft_args.get("draft_rope_alpha"), "auto")
            if draft_rope_alpha == "auto":
                self.draft_config.scale_alpha_value = self.calculate_rope_alpha(
                    self.draft_config.max_seq_len
                )
            else:
                self.draft_config.scale_alpha_value = draft_rope_alpha

            # Set draft cache mode
            self.draft_cache_mode = unwrap(draft_args.get("draft_cache_mode"), "FP16")

            # Edit the draft config size
            if chunk_size:
                self.draft_config.max_input_len = chunk_size
                self.draft_config.max_attention_size = chunk_size**2

        # Return the created instance
        return self

    async def set_model_overrides(self, **kwargs):
        """Sets overrides from a model folder's config yaml."""

        override_config_path = self.model_dir / "tabby_config.yml"

        if not override_config_path.exists():
            return kwargs

        async with aiofiles.open(
            override_config_path, "r", encoding="utf8"
        ) as override_config_file:
            contents = await override_config_file.read()

            # Create a temporary YAML parser
            yaml = YAML(typ="safe")
            override_args = unwrap(yaml.load(contents), {})

            # Merge draft overrides beforehand
            draft_override_args = unwrap(override_args.get("draft_model"), {})
            if draft_override_args:
                kwargs["draft_model"] = {
                    **draft_override_args,
                    **unwrap(kwargs.get("draft_model"), {}),
                }

            # Merge the override and model kwargs
            merged_kwargs = {**override_args, **kwargs}
            return merged_kwargs

    async def find_prompt_template(self, prompt_template_name, model_directory):
        """Tries to find a prompt template using various methods."""

        logger.info("Attempting to load a prompt template if present.")

        find_template_functions = [
            lambda: PromptTemplate.from_model_json(
                pathlib.Path(self.config.model_dir) / "chat_template.json",
                key="chat_template",
            ),
            lambda: PromptTemplate.from_model_json(
                pathlib.Path(self.config.model_dir) / "tokenizer_config.json",
                key="chat_template",
            ),
            lambda: PromptTemplate.from_file(find_template_from_model(model_directory)),
        ]

        # Find the template in the model directory if it exists
        model_dir_template_path = (
            pathlib.Path(self.config.model_dir) / "tabby_template.jinja"
        )
        if model_dir_template_path.exists():
            find_template_functions[:0] = [
                lambda: PromptTemplate.from_file(model_dir_template_path)
            ]

        # Add lookup from prompt template name if provided
        if prompt_template_name:
            find_template_functions[:0] = [
                lambda: PromptTemplate.from_file(
                    pathlib.Path("templates") / prompt_template_name
                ),
                lambda: PromptTemplate.from_model_json(
                    pathlib.Path(self.config.model_dir) / "tokenizer_config.json",
                    key="chat_template",
                    name=prompt_template_name,
                ),
            ]

        # Continue on exception since functions are tried as they fail
        for template_func in find_template_functions:
            try:
                prompt_template = await template_func()
                if prompt_template is not None:
                    return prompt_template
            except TemplateLoadError as e:
                logger.warning(f"TemplateLoadError: {str(e)}")
                continue
            except Exception:
                logger.error(traceback.format_exc())
                logger.warning(
                    "An unexpected error happened when trying to load the template. "
                    "Trying other methods."
                )
                continue

    def calculate_rope_alpha(self, base_seq_len):
        """Calculate the rope alpha value for a given sequence length."""

        ratio = self.config.max_seq_len / base_seq_len

        # Default to a 1 alpha if the sequence length is ever less
        # than or equal to 1
        if ratio <= 1.0:
            alpha = 1
        else:
            alpha = -0.13436 + 0.80541 * ratio + 0.28833 * ratio**2
        return alpha

    def get_model_parameters(self):
        model_params = {
            "name": self.model_dir.name,
            "rope_scale": self.config.scale_pos_emb,
            "rope_alpha": self.config.scale_alpha_value,
            "max_seq_len": self.config.max_seq_len,
            "max_batch_size": self.max_batch_size,
            "cache_size": self.cache_size,
            "cache_mode": self.cache_mode,
            "chunk_size": self.config.max_input_len,
            "use_vision": self.use_vision,
        }

        if self.prompt_template:
            model_params["prompt_template"] = self.prompt_template.name
            model_params["prompt_template_content"] = self.prompt_template.raw_template

        if self.draft_config:
            draft_model_params = {
                "name": self.draft_model_dir.name,
                "rope_scale": self.draft_config.scale_pos_emb,
                "rope_alpha": self.draft_config.scale_alpha_value,
                "max_seq_len": self.draft_config.max_seq_len,
                "cache_mode": self.draft_cache_mode,
            }

            model_params["draft"] = draft_model_params

        return model_params

    async def wait_for_jobs(self, skip_wait: bool = False):
        """Polling mechanism to wait for pending generation jobs."""

        if not self.generator:
            return

        # Immediately abort all jobs if asked
        if skip_wait:
            logger.warning(
                "Immediately terminating all jobs. "
                "Clients will have their requests cancelled.\n"
            )

            # Requires a copy to avoid errors during iteration
            jobs_copy = self.generator.jobs.copy()
            for job in jobs_copy.values():
                await job.cancel()

        while self.generator.jobs:
            await asyncio.sleep(0.01)

    async def load(self, progress_callback=None):
        """
        Load model

        Args:
            progress_callback (function, optional): A function to call for each
                module loaded.

                Prototype:
                def progress(loaded_modules: int, total_modules: int)
        """

        async for _ in self.load_gen(progress_callback):
            pass

    async def load_gen(self, progress_callback=None, **kwargs):
        """Loads a model and streams progress via a generator."""

        # Indicate that model load has started
        # Do this operation under the load lock's context
        try:
            await self.load_lock.acquire()
            self.model_is_loading = True

            # Wait for existing generation jobs to finish
            await self.wait_for_jobs(kwargs.get("skip_wait"))

            # Streaming gen for model load progress
            model_load_generator = self.load_model_sync(progress_callback)
            async for value in iterate_in_threadpool(model_load_generator):
                yield value

            # Create async generator
            await self.create_generator()

            # Clean up any extra vram usage from torch and cuda
            # (Helps reduce VRAM bottlenecking on Windows)
            gc.collect()
            torch.cuda.empty_cache()

            # Cleanup and update model load state
            self.model_loaded = True
            logger.info("Model successfully loaded.")
        finally:
            self.load_lock.release()
            self.model_is_loading = False

            async with self.load_condition:
                self.load_condition.notify_all()

    @torch.inference_mode()
    def load_model_sync(self, progress_callback=None):
        """
        Synchronous generator for loading.

        Args:
            progress_callback (function, optional): A function to call for each
                module loaded.

                Prototype:
                def progress(loaded_modules: int, total_modules: int)

        Runs under a shared inference mode context.
        """

        # Reset tokenizer namespace vars and create a tokenizer
        ExLlamaV2Tokenizer.unspecial_piece_to_id = {}
        ExLlamaV2Tokenizer.unspecial_id_to_piece = {}
        ExLlamaV2Tokenizer.extended_id_to_piece = {}
        ExLlamaV2Tokenizer.extended_piece_to_id = {}

        self.tokenizer = ExLlamaV2Tokenizer(self.config)

        # Calculate autosplit reserve for all GPUs
        gpu_count = torch.cuda.device_count()
        autosplit_reserve = self.autosplit_reserve + [0] * (
            gpu_count - len(self.autosplit_reserve)
        )

        # Load draft model if a config is present
        if self.draft_config:
            self.draft_model = ExLlamaV2(self.draft_config)
            if not self.quiet:
                logger.info("Loading draft model: " + self.draft_config.model_dir)

            # Draft uses the autosplit loader, so create a cache that reflects this
            draft_cache_class = self.get_cache_class(self.draft_cache_mode)

            if self.draft_gpu_split:
                logger.info("Loading with a manual GPU split (or a one GPU setup)")

                for value in self.draft_model.load_gen(
                    self.draft_gpu_split,
                    callback_gen=progress_callback,
                ):
                    if value:
                        yield value

                self.draft_cache = self.create_cache(
                    cache_class=draft_cache_class,
                    autosplit=False,
                    use_tp=False,
                    model=self.draft_model,
                )
            else:
                logger.info("Loading with autosplit")

                self.draft_cache = self.create_cache(
                    cache_class=draft_cache_class,
                    autosplit=True,
                    use_tp=False,
                    model=self.draft_model,
                )

                for value in self.draft_model.load_autosplit_gen(
                    self.draft_cache,
                    reserve_vram=autosplit_reserve,
                    last_id_only=True,
                    callback_gen=progress_callback,
                ):
                    if value:
                        yield value

            # Test VRAM allocation with a full-length forward pass
            input_ids = torch.zeros((1, self.config.max_input_len), dtype=torch.long)
            self.draft_model.forward(input_ids, cache=self.cache, preprocess_only=True)

        # Load vision tower if it exists
        if self.use_vision:
            self.vision_model = ExLlamaV2VisionTower(self.config)

            for value in self.vision_model.load_gen(callback_gen=progress_callback):
                if value:
                    yield value

        self.model = ExLlamaV2(self.config)
        if not self.quiet:
            logger.info("Loading model: " + self.config.model_dir)

        # Get class of the model cache
        cache_class = self.get_cache_class(self.cache_mode)

        # Load model with manual split
        # Entrypoint for single GPU users
        if self.use_tp:
            logger.info("Loading with tensor parallel")

            # GPU split must be None if the array is empty
            # Otherwise the TP loader fails
            for value in self.model.load_tp_gen(
                self.gpu_split or None,
                callback_gen=progress_callback,
                expect_cache_base=cache_class,
                expect_cache_tokens=self.cache_size,
            ):
                if value:
                    yield value
        elif not self.gpu_split_auto:
            logger.info("Loading with a manual GPU split (or a one GPU setup)")

            for value in self.model.load_gen(
                self.gpu_split,
                callback_gen=progress_callback,
            ):
                if value:
                    yield value

        # Create the model cache
        self.cache = self.create_cache(
            cache_class=cache_class,
            autosplit=self.gpu_split_auto,
            use_tp=self.use_tp,
            model=self.model,
        )

        # Load model with autosplit (without TP)
        if self.gpu_split_auto and not self.use_tp:
            logger.info("Loading with autosplit")

            for value in self.model.load_autosplit_gen(
                self.cache,
                reserve_vram=autosplit_reserve,
                last_id_only=True,
                callback_gen=progress_callback,
            ):
                if value:
                    yield value

        # Test VRAM allocation with a full-length forward pass
        input_ids = torch.zeros((1, self.config.max_input_len), dtype=torch.long)
        self.model.forward(input_ids, cache=self.cache, preprocess_only=True)

    # TODO: Maybe make a wrapper class with an ID instead of a utility function
    def get_cache_class(self, cache_mode: str):
        """Utility function to get a cache class based on user preference."""

        match cache_mode:
            case "Q4":
                return ExLlamaV2Cache_Q4
            case "Q6":
                return ExLlamaV2Cache_Q6
            case "Q8":
                return ExLlamaV2Cache_Q8
            case _:
                return ExLlamaV2Cache

    def create_cache(
        self,
        cache_class: ExLlamaV2CacheBase,
        autosplit: bool,
        use_tp: bool,
        model: ExLlamaV2,
    ):
        """Utility function to create a model cache."""

        if use_tp:
            return ExLlamaV2Cache_TP(
                model,
                base=cache_class,
                max_seq_len=self.cache_size,
                batch_size=1,
            )
        else:
            return cache_class(
                model,
                max_seq_len=self.cache_size,
                lazy=autosplit,
                batch_size=1,
            )

    async def create_generator(self):
        """Create and save a Exllama generator class."""

        try:
            # Don't acquire locks unless a model is loaded
            if self.model_loaded:
                await self.load_lock.acquire()

                # Immediately cancel all jobs
                await self.wait_for_jobs(skip_wait=True)

            # Create new generator
            self.generator = ExLlamaV2DynamicGeneratorAsync(
                model=self.model,
                cache=self.cache,
                draft_model=self.draft_model,
                draft_cache=self.draft_cache,
                tokenizer=self.tokenizer,
                max_batch_size=self.max_batch_size,
                paged=self.paged,
            )

            # Update the state of the container var
            if self.max_batch_size is None:
                self.max_batch_size = self.generator.generator.max_batch_size
        finally:
            # This means the generator is being recreated
            # The load lock is already released in the load function
            if self.model_loaded:
                self.load_lock.release()

                async with self.load_condition:
                    self.load_condition.notify_all()

    def get_loras(self):
        """Convenience function to get all loras."""

        return unwrap(self.generator.generator.current_loras, [])

    async def load_loras(self, lora_directory: pathlib.Path, **kwargs):
        """Load loras."""

        loras = unwrap(kwargs.get("loras"), [])

        try:
            await self.load_lock.acquire()

            # Wait for existing generation jobs to finish
            await self.wait_for_jobs(kwargs.get("skip_wait"))

            loras_to_load: List[ExLlamaV2Lora] = []
            success: List[str] = []
            failure: List[str] = []

            for lora in loras:
                lora_name = lora.get("name")
                lora_scaling = unwrap(lora.get("scaling"), 1.0)

                if lora_name is None:
                    logger.warning(
                        "One of your loras does not have a name. Please check your "
                        "config.yml! Skipping lora load."
                    )
                    failure.append(lora_name)
                    continue

                logger.info(f"Adding lora: {lora_name} at scaling {lora_scaling}")
                lora_path = lora_directory / lora_name

                loras_to_load.append(
                    ExLlamaV2Lora.from_directory(self.model, lora_path, lora_scaling)
                )
                logger.info(f"Lora successfully added: {lora_name}")
                success.append(lora_name)

            self.generator.generator.set_loras(loras_to_load)
            logger.info("All loras successfully loaded")

            # Return success and failure names
            return {"success": success, "failure": failure}
        finally:
            self.load_lock.release()

            async with self.load_condition:
                self.load_condition.notify_all()

    async def unload(self, loras_only: bool = False, **kwargs):
        """Free all VRAM resources used by the model (and loras)."""

        # Shutdown immediately unloads and bypasses all locks
        do_shutdown = kwargs.get("shutdown")

        try:
            if not do_shutdown:
                await self.load_lock.acquire()

                # Wait for other jobs to finish
                await self.wait_for_jobs(kwargs.get("skip_wait"))

            # Delete references held in the grammar module
            clear_grammar_func_cache()

            # Clear the image embedding cache
            clear_image_embedding_cache()

            # Unload LoRAs
            if self.generator and self.generator.generator.current_loras:
                for lora in self.generator.generator.current_loras:
                    lora.unload()

                self.generator.generator.set_loras([])

            # Unload the entire model if not just unloading loras
            if not loras_only:
                if self.model:
                    self.model.unload()
                self.model = None

                if self.vision_model:
                    self.vision_model.unload()

                self.vision_model = None

                if self.draft_model:
                    self.draft_model.unload()
                self.draft_model = None

                self.config = None
                self.cache = None
                self.tokenizer = None

                # Cleanup the generator from any pending jobs
                if self.generator is not None:
                    await self.generator.close()
                    self.generator = None

                # Set all model state variables to False
                self.model_is_loading = False
                self.model_loaded = False

            gc.collect()
            torch.cuda.empty_cache()

            logger.info("Loras unloaded." if loras_only else "Model unloaded.")
        finally:
            if not do_shutdown:
                self.load_lock.release()

                async with self.load_condition:
                    self.load_condition.notify_all()

    def encode_tokens(self, text: str, **kwargs):
        """Wrapper to encode tokens from a text string."""

        mm_embeddings: MultimodalEmbeddingWrapper = kwargs.get("embeddings")
        mm_embeddings_content = mm_embeddings.content if mm_embeddings else []

        return (
            self.tokenizer.encode(
                text,
                add_bos=unwrap(kwargs.get("add_bos_token"), True),
                encode_special_tokens=unwrap(kwargs.get("encode_special_tokens"), True),
                embeddings=mm_embeddings_content,
            )
            .flatten()
            .tolist()
        )

    def decode_tokens(self, ids: List[int], **kwargs):
        """Wrapper to decode tokens from a list of IDs"""

        ids = torch.tensor([ids])
        return self.tokenizer.decode(
            ids,
            decode_special_tokens=unwrap(kwargs.get("decode_special_tokens"), True),
        )[0]

    def get_special_tokens(
        self, add_bos_token: bool = True, ban_eos_token: bool = False
    ):
        return {
            "bos_token": self.tokenizer.bos_token if add_bos_token else "",
            "eos_token": self.tokenizer.eos_token if not ban_eos_token else "",
            "pad_token": self.tokenizer.pad_token,
            "unk_token": self.tokenizer.unk_token,
        }

    def get_logprobs(self, token_ids: torch.Tensor, token_probs: torch.Tensor):
        top_tokens = [
            self.tokenizer.extended_id_to_piece.get(
                index, self.tokenizer.get_id_to_piece_list(True)[index]
            )
            for index in token_ids.flatten().tolist()
        ]

        top_values = torch.log(token_probs).flatten().tolist()

        # Cannot return -inf in JSON
        cleaned_values = [
            -1000 if value == float("-inf") else value for value in top_values
        ]

        return dict(zip_longest(top_tokens, cleaned_values))

    async def generate(
        self,
        request_id: str,
        prompt: str,
        params: BaseSamplerRequest,
        abort_event: Optional[asyncio.Event] = None,
        mm_embeddings: Optional[MultimodalEmbeddingWrapper] = None,
    ):
        """Generate a response to a prompt."""
        generations = []
        async for generation in self.generate_gen(
            request_id,
            prompt,
            params,
            abort_event,
            mm_embeddings,
        ):
            generations.append(generation)

        joined_generation = {
            "text": "",
            "prompt_tokens": 0,
            "generation_tokens": 0,
            "tool_calls": None,
            "offset": [],
            "token_probs": {},
            "logprobs": [],
        }

        if generations:
            # Get finish_reason first and then shift where -1 points to
            if "finish_reason" in generations[-1]:
                finish_reason_gen = generations.pop()
                joined_generation["finish_reason"] = finish_reason_gen.get(
                    "finish_reason"
                )
                joined_generation["stop_str"] = finish_reason_gen.get("stop_str")
            else:
                joined_generation["finish_reason"] = "stop"

        if len(generations) > 0:
            for generation in generations:
                joined_generation["text"] += unwrap(generation.get("text"), "")
                joined_generation["offset"].append(unwrap(generation.get("offset"), -1))
                joined_generation["token_probs"].update(
                    unwrap(generation.get("token_probs"), {})
                )

                # Include empty logprob dicts for index preservation
                joined_generation["logprobs"].append(
                    unwrap(generation.get("logprobs"), {})
                )

            joined_generation["prompt_tokens"] = unwrap(
                generations[-1].get("prompt_tokens"), 0
            )
            joined_generation["generated_tokens"] = unwrap(
                generations[-1].get("generated_tokens"), 0
            )

        return joined_generation

    def check_unsupported_settings(self, params: BaseSamplerRequest):
        """
        Check and warn the user if a sampler is unsupported.

        Meant for dev wheels!
        """

        return params

    async def generate_gen(
        self,
        request_id: str,
        prompt: str,
        params: BaseSamplerRequest,
        abort_event: Optional[asyncio.Event] = None,
        mm_embeddings: Optional[MultimodalEmbeddingWrapper] = None,
    ):
        """
        Create generator function for prompt completion.

        for kwargs, check common/sampling.py
        """

        # Wait for load lock to be freed before processing
        async with self.load_condition:
            await self.load_condition.wait_for(lambda: not self.load_lock.locked())

        prompts = [prompt]

        # TODO: Not used for some reason?
        generate_window = max(params.generate_window, self.config.max_seq_len // 8)

        # Sampler settings
        gen_settings = ExLlamaV2Sampler.Settings()

        # Check unsupported settings for dev wheels
        params = self.check_unsupported_settings(params)

        # Apply settings
<<<<<<< HEAD
        gen_settings.temperature = params.temperature
        gen_settings.temperature_last = params.temperature_last
        gen_settings.smoothing_factor = params.smoothing_factor
        gen_settings.top_k = params.top_k
        gen_settings.top_p = params.top_p
        gen_settings.top_a = params.top_a
        gen_settings.min_p = params.min_p
        gen_settings.tfs = params.tfs
        gen_settings.typical = params.typical
        gen_settings.mirostat = params.mirostat
        gen_settings.skew = params.skew
=======
        gen_settings.temperature = unwrap(kwargs.get("temperature"), 1.0)
        gen_settings.temperature_last = unwrap(kwargs.get("temperature_last"), False)
        gen_settings.smoothing_factor = unwrap(kwargs.get("smoothing_factor"), 0.0)
        gen_settings.top_k = unwrap(kwargs.get("top_k"), 0)
        gen_settings.top_p = unwrap(kwargs.get("top_p"), 1.0)
        gen_settings.top_a = unwrap(kwargs.get("top_a"), 0.0)
        gen_settings.min_p = unwrap(kwargs.get("min_p"), 0.0)
        gen_settings.tfs = unwrap(kwargs.get("tfs"), 1.0)
        gen_settings.typical = unwrap(kwargs.get("typical"), 1.0)
        gen_settings.mirostat = unwrap(kwargs.get("mirostat_mode"), 0) == 2
        gen_settings.skew = unwrap(kwargs.get("skew"), 0)
>>>>>>> 6bb5f8f5

        # XTC
        if params.xtc_probability > 0.0:
            gen_settings.xtc_probability = params.xtc_probability

            # 0.1 is the default for this value
            gen_settings.xtc_threshold = params.xtc_threshold

        # DynaTemp settings
        max_temp = params.max_temp
        min_temp = params.min_temp

        if params.max_temp > params.min_temp:
            gen_settings.max_temp = max_temp
            gen_settings.min_temp = min_temp
            gen_settings.temp_exponent = params.temp_exponent
        else:
            # Force to default values
            gen_settings.max_temp = 1.0
            gen_settings.min_temp = 1.0
            gen_settings.temp_exponent = 1.0

        # Warn if max/min temp values are > 0
        # and if they're less than or equal to each other
        if max_temp < min_temp or (
            1 not in {min_temp, max_temp} and max_temp == min_temp
        ):
            logger.warning(
                "Max temp is less than or equal to min temp, skipping DynaTemp."
            )

        # Default tau and eta fallbacks don't matter if mirostat is off
        gen_settings.mirostat_tau = params.mirostat_tau
        gen_settings.mirostat_eta = params.mirostat_eta

        # Set CFG scale and negative prompt
        cfg_scale = params.cfg_scale
        negative_prompt = None
        if cfg_scale not in [None, 1.0]:
            if self.paged:
                gen_settings.cfg_scale = cfg_scale

                # If the negative prompt is empty, use the BOS token
                negative_prompt = unwrap(
                    params.negative_prompt, self.tokenizer.bos_token
                )

                prompts.append(negative_prompt)
            else:
                logger.warning(
                    "CFG is currently disabled because paged mode is disabled. "
                    "Please use an ampere (30 series) or higher GPU for CFG support."
                )

        # Penalties
        gen_settings.token_repetition_penalty = params.repetition_penalty
        gen_settings.token_frequency_penalty = params.frequency_penalty
        gen_settings.token_presence_penalty = params.presence_penalty

        # Applies for all penalties despite being called token_repetition_range
        gen_settings.token_repetition_range = unwrap(
            params.penalty_range, self.config.max_seq_len
        )

        # TODO: Not used for some reason?
        # Dynamically scale penalty range to output tokens
        # Only do this if freq/pres pen is enabled
        # and the repetition range is -1
        auto_scale_penalty_range = (
            gen_settings.token_frequency_penalty != 0
            or gen_settings.token_presence_penalty != 0
        ) and gen_settings.token_repetition_range == -1

        # Always make sure the fallback is 0 if range < 0
        # It's technically fine to use -1, but this just validates the passed
        # fallback
        # Always default to 0 if something goes wrong
        if gen_settings.token_repetition_range < 0:
            fallback_decay = 0
        else:
            fallback_decay = gen_settings.token_repetition_range
        gen_settings.token_repetition_decay = coalesce(
            params.repetition_decay, fallback_decay, 0
        )

        # DRY options
        dry_multiplier = params.dry_multiplier

        # < 0 = disabled
        if dry_multiplier > 0:
            gen_settings.dry_multiplier = dry_multiplier
            gen_settings.dry_allowed_length = params.dry_allowed_length
            gen_settings.dry_base = params.dry_base

            # Exl2 has dry_range as 0 for unlimited unlike -1 for penalty_range
            # Use max_seq_len as the fallback to stay consistent
            gen_settings.dry_range = unwrap(params.dry_range, self.config.max_seq_len)

            # Tokenize sequence breakers
            if params.dry_sequence_breakers:
                gen_settings.dry_sequence_breakers = {
                    self.encode_tokens(s)[-1] for s in params.dry_sequence_breakers
                }

        # Initialize grammar handler
        grammar_handler = ExLlamaV2Grammar()

        # Add JSON schema filter if it exists
        if params.json_schema:
            grammar_handler.add_json_schema_filter(
                params.json_schema, self.model, self.tokenizer
            )

        # Add regex filter if it exists
        if params.regex_pattern:
            grammar_handler.add_regex_filter(
                params.regex_pattern, self.model, self.tokenizer
            )

        # Add EBNF filter if it exists
        if params.grammar_string:
            grammar_handler.add_kbnf_filter(
                params.grammar_string, self.model, self.tokenizer
            )

        # Set banned strings
        banned_strings = params.banned_strings
        if banned_strings and len(grammar_handler.filters) > 0:
            logger.warning(
                "Disabling banned_strings because "
                "they cannot be used with grammar filters."
            )

            banned_strings = []

        stop_conditions = params.stop
        add_bos_token = params.add_bos_token
        ban_eos_token = params.ban_eos_token

        # Speculative Ngram
        self.generator.speculative_ngram = params.speculative_ngram

        # Override sampler settings for temp = 0
        if gen_settings.temperature == 0:
            gen_settings.temperature = 1.0
            gen_settings.top_k = 1
            gen_settings.top_p = 0
            gen_settings.typical = 0

            logger.warning(
                "Temperature is set to 0. Overriding temp, "
                "top_k, top_p, and typical to 1.0, 1, 0, and 0."
            )

        # Set banned tokens
        if params.banned_tokens:
            gen_settings.disallow_tokens(self.tokenizer, params.banned_tokens)

        # Set allowed tokens
        if params.allowed_tokens:
            gen_settings.allow_tokens(self.tokenizer, params.allowed_tokens)

        # Set logit bias
        if params.logit_bias:
            # Create a vocab tensor if it doesn't exist for token biasing
            if gen_settings.token_bias is None:
                padding = -self.tokenizer.config.vocab_size % 32
                gen_settings.token_bias = torch.zeros(
                    (self.tokenizer.config.vocab_size + padding,),
                    dtype=torch.float,
                )

            # Map logits to the tensor with their biases
            for token_id, bias in params.logit_bias.items():
                if 0 <= token_id < len(self.tokenizer.get_id_to_piece_list(True)):
                    gen_settings.token_bias[token_id] = bias
                else:
                    logger.warning(
                        f"Logit bias: Token {token_id} not present "
                        "in the model's vocab. Skipping."
                    )

        # Fetch EOS tokens from generation_config if they exist
        eos_tokens = (
            self.generation_config.eos_tokens()
            if self.generation_config
            else [self.tokenizer.eos_token_id]
        )

        # Ban the EOS token if specified. If not, append to stop conditions
        # as well.
        # Set this below logging to avoid polluting the stop strings array
        if ban_eos_token:
            gen_settings.disallow_tokens(self.tokenizer, eos_tokens)
        else:
            stop_conditions += eos_tokens

        # Get multimodal embeddings if present
        # TODO: Remove kwargs and pass this as optional
        mm_embeddings_content = mm_embeddings.content if mm_embeddings else []

        # Encode both positive and negative prompts
        input_ids = [
            self.tokenizer.encode(
                prompt,
                add_bos=add_bos_token,
                encode_special_tokens=True,
                embeddings=mm_embeddings_content,
            )
            for prompt in prompts
        ]

        # The first index will always be the positive prompt
        context_len = input_ids[0].size(dim=-1)

        # The second index will be the negative prompt if CFG is enabled
        negative_context_len = input_ids[1].size(dim=-1) if negative_prompt else 0

        # Automatically set max_tokens to fill up the context
        # This should be an OK default, but may be changed in the future
        max_tokens = unwrap(
            params.max_tokens,
            self.config.max_seq_len - max(context_len, negative_context_len),
        )
        if max_tokens < 1:
            logger.warning("max_tokens must be a positive integer, setting to 1.")
            max_tokens = 1

        # Determine if the negative context or the context length is bigger
        context_to_check = max(negative_context_len, context_len)

        # Check highest possible total length of request
        if context_to_check + max_tokens > self.config.max_seq_len:
            preamble = (
                "Negative prompt request"
                if negative_context_len > context_len
                else "Request"
            )

            raise ValueError(
                f"{preamble} length {context_to_check} + {max_tokens} is greater than "
                f"max_seq_len {self.config.max_seq_len}"
            )

        # Check total required pages for CFG request to avoid overallocation
        if negative_prompt and (
            sum(
                256 * math.ceil((context + max_tokens) / 256)
                for context in (context_len, negative_context_len)
            )
            > self.cache_size
        ):
            raise ValueError(
                f"Total required page size for request "
                f"{context_len} + {negative_context_len} + {max_tokens} * 2 "
                f"is greater than cache_size {self.cache_size}"
            )

        # Log prompt to console. Add the BOS token if specified
        log_prompt(
            f"{self.tokenizer.bos_token if add_bos_token else ''}{prompt}",
            request_id,
            negative_prompt,
        )

        # Create and add a new job
        # Don't use the request ID here as there can be multiple jobs per request
        job_id = uuid.uuid4().hex
        job = ExLlamaV2DynamicJobAsync(
            self.generator,
            input_ids=input_ids,
            max_new_tokens=max_tokens,
            min_new_tokens=params.min_tokens,
            gen_settings=gen_settings,
            stop_conditions=stop_conditions,
            decode_special_tokens=not params.skip_special_tokens,
            filters=grammar_handler.filters,
            filter_prefer_eos=bool(grammar_handler.filters),
            return_probs=params.logprobs > 0,
            return_top_tokens=params.logprobs,
            return_logits=params.logprobs > 0,
            banned_strings=banned_strings,
            token_healing=params.token_healing,
            identifier=job_id,
            embeddings=mm_embeddings_content,
        )

        # Save generated tokens and full response
        # Copy over max seq len incase model is unloaded and stored jobs can complete
        # Full response is required for offset calculation
        max_seq_len = self.config.max_seq_len
        generated_tokens = 0
        full_response = ""
        metrics_result = {}

        # Get the generation status once it's ready
        try:
            async for result in job:
                # Abort if the event is set while streaming
                if abort_event and abort_event.is_set():
                    await job.cancel()
                    break

                stage = result.get("stage")
                result_id = result.get("identifier")

                if stage == "streaming" and result_id == job_id:
                    chunk = unwrap(result.get("text"), "")
                    full_response += chunk

                    chunk_tokens = result.get("token_ids")
                    if chunk_tokens is not None:
                        generated_tokens += chunk_tokens.size(dim=0)

                    generation = {
                        "text": chunk,
                        "prompt_tokens": context_len,
                        "generated_tokens": generated_tokens,
                        "offset": len(full_response),
                    }

                    if params.logprobs > 0:
                        # Get top tokens and probs
                        top_tokens = unwrap(
                            result.get("top_k_tokens"),
                            torch.empty((1, 0, 1), dtype=torch.long),
                        )

                        top_probs = unwrap(
                            result.get("top_k_probs"),
                            torch.empty((1, 0, 1), dtype=torch.float),
                        )

                        if top_tokens.numel() > 0 and top_probs.numel() > 0:
                            logprobs = self.get_logprobs(top_tokens, top_probs)
                            generation["logprobs"] = logprobs

                            # The first logprob is the selected token prob
                            generation["token_probs"] = {
                                token: logprobs[token]
                                for token in list(logprobs.keys())[:1]
                            }

                    yield generation

                    # Second yield if eos is true
                    if result.get("eos"):
                        log_response(request_id, full_response)

                        eos_reason = result.get("eos_reason")

                        stop_str = None
                        if eos_reason == "max_new_tokens":
                            finish_reason = "length"
                        else:
                            finish_reason = "stop"
                            # Grab stop string if stop was the reason
                            if eos_reason == "stop_token":
                                stop_str = result.get("eos_triggering_token_str")
                            elif eos_reason == "stop_string":
                                stop_str = result.get("eos_triggering_string")

                        # Save the final result for metrics logging
                        metrics_result = result

                        # Remove the token text
                        generation = {
                            "prompt_tokens": generation.get("prompt_tokens"),
                            "generated_tokens": generation.get("generated_tokens"),
                            "finish_reason": finish_reason,
                            "stop_str": stop_str,
                        }

                        yield generation
                        break
        except asyncio.CancelledError:
            await job.cancel()
        except Exception as ex:
            # Create a new generator since the current state is broken
            # No need to wait for this to finish
            logger.error(
                "FATAL ERROR with generation. "
                "Attempting to recreate the generator. "
                "If this fails, please restart the server.\n"
            )
            asyncio.ensure_future(self.create_generator())

            await HealthManager.add_unhealthy_event(ex)

            raise ex
        finally:
            # Log generation options to console
            # Some options are too large, so log the args instead
            log_generation_params(
                request_id=request_id,
                bos_token_id=self.tokenizer.bos_token_id,
                eos_token_id=eos_tokens,
                **params.model_dump(),
                auto_scale_penalty_range=auto_scale_penalty_range,
            )

            # Log the metrics if present
            if metrics_result:
                log_metrics(
                    request_id,
                    metrics_result.get("time_enqueued"),
                    metrics_result.get("prompt_tokens"),
                    metrics_result.get("cached_tokens"),
                    metrics_result.get("time_prefill"),
                    metrics_result.get("new_tokens"),
                    metrics_result.get("time_generate"),
                    context_len,
                    max_seq_len,
                )<|MERGE_RESOLUTION|>--- conflicted
+++ resolved
@@ -1074,7 +1074,6 @@
         params = self.check_unsupported_settings(params)
 
         # Apply settings
-<<<<<<< HEAD
         gen_settings.temperature = params.temperature
         gen_settings.temperature_last = params.temperature_last
         gen_settings.smoothing_factor = params.smoothing_factor
@@ -1084,21 +1083,8 @@
         gen_settings.min_p = params.min_p
         gen_settings.tfs = params.tfs
         gen_settings.typical = params.typical
-        gen_settings.mirostat = params.mirostat
+        gen_settings.mirostat = params.mirostat_mode == 2
         gen_settings.skew = params.skew
-=======
-        gen_settings.temperature = unwrap(kwargs.get("temperature"), 1.0)
-        gen_settings.temperature_last = unwrap(kwargs.get("temperature_last"), False)
-        gen_settings.smoothing_factor = unwrap(kwargs.get("smoothing_factor"), 0.0)
-        gen_settings.top_k = unwrap(kwargs.get("top_k"), 0)
-        gen_settings.top_p = unwrap(kwargs.get("top_p"), 1.0)
-        gen_settings.top_a = unwrap(kwargs.get("top_a"), 0.0)
-        gen_settings.min_p = unwrap(kwargs.get("min_p"), 0.0)
-        gen_settings.tfs = unwrap(kwargs.get("tfs"), 1.0)
-        gen_settings.typical = unwrap(kwargs.get("typical"), 1.0)
-        gen_settings.mirostat = unwrap(kwargs.get("mirostat_mode"), 0) == 2
-        gen_settings.skew = unwrap(kwargs.get("skew"), 0)
->>>>>>> 6bb5f8f5
 
         # XTC
         if params.xtc_probability > 0.0:
